#!/usr/bin/env python
"""
Filter CMIP5 and CMIP6 wget files.

1. Get models for which we can get daily temperature and
   flux terms for that timescale estimate.
2. Get models for which climate sensitivity can be calculated by regressing
   temperature against TOA flux. Requires climatologcal temperature and TOA
   budget on monthly means for control and forced run.
"""
# Imports
import itertools
import os
import sys
from pathlib import Path

# Constants and utilities
# NOTE: Some files have a '-clim' suffix at the end of the date range.
# Try to account for that when filtering dashes below.
if sys.platform == 'darwin':
    root = Path.home() / 'data'
else:  # TODO: add conditionals?
<<<<<<< HEAD
    root = Path('/mdata5') / 'ldavis'
=======
    root = Path('mdata5', 'ldavis')
openid = 'https://esgf-node.llnl.gov/esgf-idp/openid/lukelbd'
>>>>>>> 6430d47c
input_dir = root / 'wgets'
output_dir = root / 'cmip'
delim = 'EOF--dataset.file.url.chksum_type.chksum'
maxyears = 50  # retain only first N years of each simulation?
line_url = lambda line: line.split("'")[3].strip()
line_file = lambda line: line.split("'")[1].strip()
line_model = lambda line: line.split('_')[2]  # model id from netcdf line
line_years = lambda line: tuple(int(date[:4]) for date in line.split('.')[0].split('_')[-1].split('-')[:2])  # noqa: E501
line_var = lambda line: line.split('_')[0][1:]  # variable from netcdf line


def wget_lines(filename, complement=False):
    """
    Return the download lines or the lines on either side.
    """
    lines = open(filename, 'r').readlines()  # list of lines
    idxs = [i for i, line in enumerate(lines) if delim in line]
    if not idxs:
        return []
    elif len(idxs) != 2:
        raise NotImplementedError
    if complement:
        return lines[:idxs[0] + 1], lines[idxs[1]:]  # return tuple of pairs
    else:
        return lines[idxs[0] + 1:idxs[1]]
    return lines


def wget_files(project='cmip6', experiment='piControl', table='Amon'):
    """
    Return a list of input wget files matching the criteria along with an output
    wget file to be constructed and the associated output folder for NetCDFs.
    """
    parts = tuple(
        [part] if isinstance(part, str) else part
        for part in (project, experiment, table)
    )
    input = [
        file for part in itertools.product(*parts)
        for file in sorted(input_dir.glob('wget_' + '-'.join(part) + '-*.sh'))
    ]
    if not input:
        pattern = 'wget_' + '-'.join(part[0] for part in parts) + '-*.sh'
        raise ValueError(f'No wget files found for input pattern(s): {pattern!r}')
    string = '-'.join(part[0] for part in parts)
    path = output_dir / string
    if not path.is_dir():
        os.mkdir(path)
    output = path / f'wget_{string}.sh'
    return input, output


def wget_filter(
    models=None, variables=None, maxyears=None,
    skipnode=None, duplicate=False, overwrite=False, **kwargs
):
    """
    Construct the summary wget file (optionally for only the input models).
    """
    # Get all lines for download
    # Also manually replace the open ID
    input, output = wget_files(**kwargs)
    prefix, suffix = wget_lines(input[0], complement=True)
    for i, line in enumerate(prefix):
        if line == 'openId=\n':
            prefix[i] = 'openId=' + openid + '\n'
            break

    # Collect all download lines for files
    files = set()  # unique file tracking (ignore same file from multiple nodes)
    lines = []  # final lines
    lines_input = [line for file in input for line in wget_lines(file) if line]

    # Iterate by *model*, filter to date range for which *all* variables are available!
    # So far just issue for GISS-E2-R runs but important to make this explicit!
    if models is None:
        models = wget_models(**kwargs)
    if isinstance(models, str):
        models = (models,)
    if isinstance(variables, str):
        variables = (variables,)
    if maxyears is None:
        maxyears = 50
    for model in sorted(models):
        # Find minimimum date range for which all variables are available
        # NOTE: Use maxyears - 1 or else e.g. 50 years with 190001-194912 will not
        # "satisfy" the range and result in the next file downloaded.
        # NOTE: Ensures variables required for same analysis are present over
        # matching period. Data availability or table differences could cause bugs.
        year_ranges = []
        lines_model = [line for line in lines_input if f'_{model}_' in line]
        for var in set(map(line_var, lines_model)):
            if variables and var not in variables:
                continue
            try:
                years = [line_years(line) for line in lines_model if f'{var}_' in line]
            except ValueError:  # helpful message
                for line in lines_model:
                    print(line)
                    line_years(line)
            year_ranges.append((min(p[0] for p in years), max(p[1] for p in years)))
        if not year_ranges:
            continue
        print('Model:', model)
        year_range = (max(p[0] for p in year_ranges), min(p[1] for p in year_ranges))
        print('Initial years:', year_range)
        year_range = (year_range[0], min(year_range[1], year_range[0] + maxyears - 1))
        print('Final years:', year_range)

        # Add lines within the date range that were not downloaded already
        # WARNING: Only exclude files that are *wholly* outside range. Allow
        # intersection of date ranges. Important for cfDay IPSL data.
        for line in lines_model:
            var = line_var(line)
            if variables and var not in variables:
                continue
            years = line_years(line)
            if years[1] < year_range[0] or years[0] > year_range[1]:
                continue
            url = line_url(line)
            if skipnode and skipnode in url:
                continue
            file = line_file(line)
            if not duplicate and file in files:
                continue
            dest = output.parent / file
            if dest.exists() and dest.stat().st_size == 0:
                os.remove(dest)  # remove empty files caused by download errors
            if not overwrite and dest.exists():
                continue
            files.add(file)
            lines.append(line)

    # Save bulk download file
    if output.exists():
        os.remove(output)
    print('File:', output)
    with open(output, 'w') as file:
        file.write(''.join(prefix + lines + suffix))
    os.chmod(output, 0o755)
    print(f'Output file ({len(lines)} files): {output}')

    return output, models


def wget_models(models=None, **kwargs):
    """
    Return a set of all models in the group of wget scripts, a dictionary
    with keys of (experiment, variable) pairs listing the models present,
    and a dictionary with 'experiment' keys listing the possible variables.
    """
    # Group models available for various (experiment, variable)
    input, output = wget_files(**kwargs)
    project, experiment, table = output.parent.name.split('-')
    frequency = table[-3:].lower()  # convert e.g. Amon to mon
    models_all = {*()}  # all models
    models_grouped = {}  # models by variable
    for file in input:
        models_file = {line_model(line) for line in wget_lines(file) if line}
        models_all.update(models_file)
        if (experiment, frequency) in models_grouped:
            models_grouped[(experiment, frequency)].update(models_file)
        else:
            models_grouped[(experiment, frequency)] = models_file

    # Get dictionary of variables per experiment
    exps_vars = {}
    for (exp, var) in models_grouped:
        if exp not in exps_vars:
            exps_vars[exp] = {*()}
        exps_vars[exp].add(var)

    # Find models missing in some of these pairs
    exps_missing = {}
    models_download = {*()}
    models_ignore = {*()}
    for model in sorted(models_all):
        # Manual filter, e.g. filter daily data based on
        # whether they have some monthly data for same period?
        pairs_missing = []
        for pair, group in models_grouped.items():
            if model not in group:
                pairs_missing.append(pair)
        filtered = bool(models and model not in models)
        if not pairs_missing and not filtered:
            models_download.add(model)
            continue

        # Get variables missing per experiment
        models_ignore.add(model)
        exp_dict = {}
        for (exp, var) in pairs_missing:
            if exp not in exp_dict:
                exp_dict[exp] = {*()}
            exp_dict[exp].add(var)

        # Add to per-experiment dictionary that records models for
        # which certain individual variables are missing
        for exp, vars in exp_dict.items():
            if exp not in exps_missing:
                exps_missing[exp] = {}
            missing = exps_missing[exp]
            if filtered:
                # Manual filter, does not matter if any variables were missing
                if 'filtered' not in missing:
                    missing['filtered'] = []
                missing['filtered'].append(model)
            elif vars == exps_vars[exp]:  # set comparison
                # All variables missing
                if 'all' not in missing:
                    missing['all'] = []
                missing['all'].append(model)
            else:
                # Just some variables missing
                for var in vars:
                    if var not in missing:
                        missing[var] = []
                    missing[var].append(model)

    # Print message
    print()
    print(f'Input models ({len(models_download)}):')
    print(", ".join(sorted(models_download)))
    for exp, exps_missing in exps_missing.items():
        vars = sorted(exps_missing)
        print()
        print(f'{exp}:')
        for var in vars:
            missing = exps_missing[var]
            print(f'Missing {var} ({len(missing)}): {", ".join(sorted(missing))}')
    print()
    return models_download


# Run script
# NOTE: Have 22 daily models with *no shortwave*, but 7 cf daily models *with
# shortwave*. Probable that shortwave contribution to covariance is small, but
# better to have entire budget.
table_monthly = 'Amon'
table_daily = None
# table_daily = 'day'
# table_daily = 'cfDay'
if __name__ == '__main__':
    # Get monthly data without response
    # for project in ('cmip6', 'cmip5'):
    # for project in ('cmip6',):
    for project in ('cmip5',):
        file, models = wget_filter(
            project=project,
            skipnode='ceda.ac.uk',  # WARNING: temporary issues only?
            duplicate=False,
            # duplicate=False,
            variables='ta',
            experiment='piControl',
            table=table_monthly
        )
    print()
    print(f'Models ({len(models)}):', ', '.join(models))
    sys.exit()

    # Get monthly data plus daily eddy flux data
    # Also filter to abrupt experiments for custom sensitivity assessment
    file, models_monthly = wget_filter(
        experiment=['piControl', 'abrupt4xCO2'], table=table_monthly
    )
    file, models_daily = wget_filter(
        experiment='piControl', table=table_daily, models=models_monthly
    )
    both = {*models_monthly} & {*models_daily}
    nodaily = {*models_monthly} - {*models_daily}
    print()
    print(f'Both ({len(both)}):', ', '.join(both))
    print(f'No daily ({len(nodaily)}):', ', '.join(nodaily))<|MERGE_RESOLUTION|>--- conflicted
+++ resolved
@@ -20,12 +20,8 @@
 if sys.platform == 'darwin':
     root = Path.home() / 'data'
 else:  # TODO: add conditionals?
-<<<<<<< HEAD
     root = Path('/mdata5') / 'ldavis'
-=======
-    root = Path('mdata5', 'ldavis')
 openid = 'https://esgf-node.llnl.gov/esgf-idp/openid/lukelbd'
->>>>>>> 6430d47c
 input_dir = root / 'wgets'
 output_dir = root / 'cmip'
 delim = 'EOF--dataset.file.url.chksum_type.chksum'
